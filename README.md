--- conflicted
+++ resolved
@@ -72,11 +72,7 @@
 
 ### Path A: Deploy & Optimize Immediately (Low-Friction)
 
-<<<<<<< HEAD
 Leverage our pre-trained models to get value now. This path uses the online optimization loop to adapt a powerful Teacher model to your specific tasks.
-=======
-The protocol operates in two phases. First, diagnostic probing allows the teacher to assess student understanding through minimal interaction, revealing capability levels without requiring complete solutions. Second, adaptive teaching provides conditional guidance tailored to the diagnosed capability—strong students receive minimal intervention to avoid degradation while weak students receive comprehensive scaffolding and support. The reward system assigns zero reward for performance degradation and positive rewards for improvements with efficiency bonuses, encouraging helpful teaching while preventing harmful interventions.
->>>>>>> 44d97f70
 
 1.  **Optimize ATLAS Prompts:**
     Use this command to run the online optimization pipeline with the default Teacher and Student models.
@@ -131,16 +127,8 @@
 
 </details>
 
-<<<<<<< HEAD
----
-=======
-- Examples: Quick inference demos and Colab notebooks in `examples/README.md`
-- Colab: Math demo and Code demo
-  - Math: https://colab.research.google.com/github/Arc-Computer/ATLAS/blob/main/examples/math_reasoning_demo.ipynb
-  - Code: https://colab.research.google.com/github/Arc-Computer/ATLAS/blob/main/examples/code_generation_demo.ipynb
-
-Run minimal smoke tests on a single GPU to validate your setup.
->>>>>>> 44d97f70
+---
+
 
 ## Core Concepts
 
@@ -167,23 +155,8 @@
 
 ATLAS uses a two-phase SFT→RL pipeline managed via [Hydra](https://hydra.cc/) configs. Training is scalable from a single GPU to distributed setups with DeepSpeed.
 
-<<<<<<< HEAD
 A full production training run on 8×H100 infrastructure looks like this:
-=======
-```sh
-# SFT training
-scripts/launch.sh ${NUM_OF_GPUS} configs/run/teacher_sft.yaml ${hydra_args}
-
-# RL training with vLLM server
-scripts/launch_with_server.sh ${NUM_VLLM_GPUS} ${NUM_TRAINING_GPUS} configs/run/teacher_rcl.yaml ${hydra_args}
-```
-
-Key parameters include `dataset_id_or_path` and `model_name_or_path`. Memory optimization can be achieved by adding `offload` to commands. All results are saved to `results/`.
-
-See [docs/guides/distributed-training.md](docs/guides/) for multi-GPU setup and [docs/guides/rl-training.md](docs/guides/) for detailed RL parameters.
-
-Production training on 8×H100 infrastructure:
->>>>>>> 44d97f70
+
 
 ```sh
 # Phase 1: SFT Warmup
@@ -211,15 +184,11 @@
 <details open>
 <summary><strong>Repo Layout</strong></summary>
 
-<<<<<<< HEAD
 - `train.py`: Main entry point for all experiments.
 - `configs/`: Modular Hydra configurations.
 - `trainers/`: Core training logic including GRPO, teacher rewards, and vLLM integration.
 - `custom_data/`: Dataset handlers and formatting.
 - `scripts/`: Installation and utility scripts.
-=======
-Reward configuration through `configs/trainer/reward/adaptive_teaching.yaml` controls teaching behavior via `efficiency_weight` and probe token limits. The reward system uses zero rewards for degradation and positive rewards for improvements. Detailed reward design principles are documented in [docs/concepts/](docs/concepts/).
->>>>>>> 44d97f70
 
 </details>
 
